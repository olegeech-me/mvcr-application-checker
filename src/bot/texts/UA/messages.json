﻿{
<<<<<<< HEAD
  "start_text": "🤖 Ласкаво просимо до нашого бота перевірки статусів клопотань в MVČR! 🤖\n\n🔄 Бот буде перевіряти стан Вашої заявки кожні {refresh_period} хвилин, і повідомить Вас, щойно виявить зміни.\n📌 Для початку роботи, пришліть команду /subscribe (разом із скісною рискою).\n🔍 Хочете перевірити поточний статус? Надішліть команду /status.\n🚀 Команда /force_refresh просить бота перевірити статус на сайті MVČR негайно, не чекаючи наступного періоду оновлення, але кількість викликів обмежена двома в день. ⏰\n🌐 Натисніть /lang, щоб змінити мову спілкування.\n❌ Послуги бота більше не потрібні? Надішліть команду /unsubscribe, щоб відписатись від оносвлень.\n\n***\n🕰 Чекаєте на розгляд заявки понад встановлений Законом термін? Можливо, пора щось зробити!\n🔗 Згенеруйте скаргу на нечинність MVČR: https://ciziproblem.cz/necinnost_Nin1\n***\n\n🐞**Зворотній зв'язок:**\n📧 Email: olegeech@sytkovo.su\n📬 Telegram: @olegeech",
=======
  "start_text": "🤖 Ласкаво просимо до нашого бота перевірки статусів клопотань в MVČR! 🤖\n\n🔄 Бот буде перевіряти стан Вашої заявки кожні {refresh_period} хвилин, і повідомить Вас, щойно виявить зміни.\n📌 Для початку роботи, пришліть компанду /subscribe (разом із скісною рискою).\n🔍 Хочете перевірити поточний статус? Надішліть команду /status.\n🚀 Команда /force_refresh просить бота перевірити статус на сайті MVČR негайно, не чекаючи наступного періоду оновлення, але кількість викликів обмежена двома в день. ⏰\n🌐 Натисніть /lang, щоб змінити мову спілкування.\n❌ Послуги бота більше не потрібні? Надішліть команду /unsubscribe, щоб відписатись від оносвлень.\n\n***\n🕰 Чекаєте на розгляд заявки понад встановлений Законом термін? Можливо, пора щось зробити!\n🔗 Згенеруйте скаргу на нечинність MVČR: https://ciziproblem.cz/necinnost_Nin1\n***\n\n🐞**Зворотній зв'язок:**\n📧 Email: olegeech@sytkovo.su\n📬 Telegram: @olegeech",
>>>>>>> 9b862d54
  "subscribe_intro": "👇 Тицьніть на кнопку нижче для підписки на оновлення статусу Вашого клопотання.",
  "already_subscribed": "Гей, але ж Ви вже підписані!",
  "not_subscribed": "Ви НЕ підписані на оновлення статусу.",
  "just_subscribed": "Ви успішно підписались.",
  "unsubscribe": "Ви успешно відписались, оновлення статусу не приходитимуть.",
  "refresh_sent": "Запит на негайне оновлення відправлено...",
  "failed_to_refresh": "Не вдалось отримати Ваші дані. Спробуйте-но пізніше?",
  "ratelimit_exceeded": "Цю команду можна використати лише двічі на день.",
  "application_updated": "Статус Вашого клопотання оновився!",
  "application_resolved": "За Вашим клопотанням винесено рішення!",
  "current_status": "Поточний статус клопотання:",
  "current_status_timestamp": "Поточний статус: {status}\nВостаннє перевірено: <b>{timestamp}</b>",
  "current_status_empty": "Поточний статус... порожній. Будь ласка, вичекайте деякий час, тоді можете спробувати знову.",
  "cizi_problem_promo": "Чекаєте рішення довше, ніж становлено Законом? 🤔 Можливо, пора <a href='https://ciziproblem.cz/necinnost_Nin1'>подати скаргу</a> на нечинність МВЧР? 📝",
  "dialog_app_number": "Привіт! 👋 Давайте почнемо.\n\nМені буде потрібне Číslo Jednací (č. j.) Вашого клопотання. 🔢\nПовідомте мені першу частину -- числа після коду \"<i>OAM-</i>\", перед скісною рискою \"<i>/ XX-2023</i>\".\nНаприклад, в модельному č. j. <code>OAM-12345-6/TP-2023</code> потрібна частина - цифри <b>12345-6</b>.",
  "dialog_type": "Теперь оберіть тип Вашого клопотання (згідно č. j.) 📄:",
  "dialog_year": "Тепер оберіть рік Вашого клопотання (згідно č. j.) 📅:",
  "dialog_confirmation": "Окей, перевіримо. Ваше клопотання точно має номер (č. j.) <b>OAM-{number}-{suffix}/{type}-{year}</b>? 🤔",
  "dialog_confirmation_no_suffix": "Повне č. j. Вашого клопотання -- <b>OAM-{number}/{type}-{year}</b>, я правильно зрозумів? 🤔",
  "dialog_cancel": "Халепа! Та не біда, почніть заново, знову надіславши команду /subscribe.",
  "error_invalid_number": "Овва! 🙈 Це не схоже на правильне č. j. клопотання до МВЧР. Давайте спробуємо наново. Нам потрібні цифри між \"<i>OAM-</i>\" та \"<i>/ XX-2023</i>\" в č. j., включно із дефісом, якщо він є.",
  "error_subscribe": "😔 Ой лишенько, сталася хиба. Будь ласка, спробуйте за кілька годин. Якщо проблема повторюється - зв'яжіться з розробниками.",
  "error_generic": "😓 Трясця, щось зламалося! Будь ласка, спробуйте за кілька годин. Якщо проблема повторюється - зв'яжіться з розробниками.",
  "dialog_completion": "Чудово! 🌟 Все готово. Я триматиму Вас в курсі, щойно статус Вашого клопотання зміниться в системі.",
  "unknown_command": "🤔 Перепрошую, але мене цій команді не вчили. Спробуйте вибрати зі списку команд бота."
}<|MERGE_RESOLUTION|>--- conflicted
+++ resolved
@@ -1,11 +1,7 @@
 ﻿{
-<<<<<<< HEAD
-  "start_text": "🤖 Ласкаво просимо до нашого бота перевірки статусів клопотань в MVČR! 🤖\n\n🔄 Бот буде перевіряти стан Вашої заявки кожні {refresh_period} хвилин, і повідомить Вас, щойно виявить зміни.\n📌 Для початку роботи, пришліть команду /subscribe (разом із скісною рискою).\n🔍 Хочете перевірити поточний статус? Надішліть команду /status.\n🚀 Команда /force_refresh просить бота перевірити статус на сайті MVČR негайно, не чекаючи наступного періоду оновлення, але кількість викликів обмежена двома в день. ⏰\n🌐 Натисніть /lang, щоб змінити мову спілкування.\n❌ Послуги бота більше не потрібні? Надішліть команду /unsubscribe, щоб відписатись від оносвлень.\n\n***\n🕰 Чекаєте на розгляд заявки понад встановлений Законом термін? Можливо, пора щось зробити!\n🔗 Згенеруйте скаргу на нечинність MVČR: https://ciziproblem.cz/necinnost_Nin1\n***\n\n🐞**Зворотній зв'язок:**\n📧 Email: olegeech@sytkovo.su\n📬 Telegram: @olegeech",
-=======
   "start_text": "🤖 Ласкаво просимо до нашого бота перевірки статусів клопотань в MVČR! 🤖\n\n🔄 Бот буде перевіряти стан Вашої заявки кожні {refresh_period} хвилин, і повідомить Вас, щойно виявить зміни.\n📌 Для початку роботи, пришліть компанду /subscribe (разом із скісною рискою).\n🔍 Хочете перевірити поточний статус? Надішліть команду /status.\n🚀 Команда /force_refresh просить бота перевірити статус на сайті MVČR негайно, не чекаючи наступного періоду оновлення, але кількість викликів обмежена двома в день. ⏰\n🌐 Натисніть /lang, щоб змінити мову спілкування.\n❌ Послуги бота більше не потрібні? Надішліть команду /unsubscribe, щоб відписатись від оносвлень.\n\n***\n🕰 Чекаєте на розгляд заявки понад встановлений Законом термін? Можливо, пора щось зробити!\n🔗 Згенеруйте скаргу на нечинність MVČR: https://ciziproblem.cz/necinnost_Nin1\n***\n\n🐞**Зворотній зв'язок:**\n📧 Email: olegeech@sytkovo.su\n📬 Telegram: @olegeech",
->>>>>>> 9b862d54
   "subscribe_intro": "👇 Тицьніть на кнопку нижче для підписки на оновлення статусу Вашого клопотання.",
-  "already_subscribed": "Гей, але ж Ви вже підписані!",
+  "already_subscribed": "Гей, але ж Ви вже підписані!.",
   "not_subscribed": "Ви НЕ підписані на оновлення статусу.",
   "just_subscribed": "Ви успішно підписались.",
   "unsubscribe": "Ви успешно відписались, оновлення статусу не приходитимуть.",
