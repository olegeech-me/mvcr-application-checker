--- conflicted
+++ resolved
@@ -64,8 +64,6 @@
     signal.signal(signal.SIGINT, lambda s, f: asyncio.create_task(shutdown()))
     signal.signal(signal.SIGTERM, lambda s, f: asyncio.create_task(shutdown()))
 
-<<<<<<< HEAD
-=======
     # Register command and message handlers
     bot.add_handler(CommandHandler("status", status_command, has_args=False))
     bot.add_handler(CommandHandler("unsubscribe", unsubscribe_command, has_args=False))
@@ -74,7 +72,6 @@
     bot.add_handler(CommandHandler("lang", lang_command, has_args=False))
     bot.add_handler(CallbackQueryHandler(set_language_cmd, pattern="set_lang_cmd_*"))
     bot.add_handler(CommandHandler("help", help_command, has_args=False))
->>>>>>> 96ea46a8
     # Define conversatinal handler for user-friendly application dialog
     conv_handler = ConversationHandler(
         allow_reentry=True,
@@ -83,18 +80,11 @@
             CommandHandler("start", start_command, has_args=False),
         ],
         states={
-<<<<<<< HEAD
-            START: [CallbackQueryHandler(subscribe_button),
-                    CommandHandler("subscribe", subscribe_command, has_args=True)],
-            NUMBER: [MessageHandler(filters.TEXT, application_dialog_number),
-                     CommandHandler("unsubscribe", unsubscribe_command, has_args=False)],
-=======
             START: [
                 CallbackQueryHandler(subscribe_button, pattern="subscribe"),
                 CallbackQueryHandler(set_language_startup, pattern="set_lang_*"),
             ],
             NUMBER: [MessageHandler(filters.TEXT, application_dialog_number)],
->>>>>>> 96ea46a8
             TYPE: [CallbackQueryHandler(application_dialog_type, pattern="application_dialog_type_*")],
             YEAR: [CallbackQueryHandler(application_dialog_year, pattern="application_dialog_year_*")],
             VALIDATE: [CallbackQueryHandler(application_dialog_validate, pattern="proceed_subscribe|cancel_subscribe")],
