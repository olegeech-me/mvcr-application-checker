--- conflicted
+++ resolved
@@ -390,7 +390,6 @@
         await message.reply_text(message_texts[lang]["already_subscribed"])
         return
     else:
-<<<<<<< HEAD
         # Let's first check if the user has supplied any arguments. If he did - let's treat them as application number
         # and if the format matches - skip the interactive dialog.
         if context.args:
@@ -405,9 +404,7 @@
                 await _show_app_number_final_confirmation(update, context)
                 return VALIDATE
         await update.message.reply_text(message_texts["dialog_app_number"])
-=======
-        await update.message.reply_text(message_texts[lang]["dialog_app_number"])
->>>>>>> 96ea46a8
+
     return NUMBER
 
 
@@ -438,12 +435,7 @@
         await db.remove_from_db(update.message.chat_id)
         await update.message.reply_text(message_texts[lang]["unsubscribe"])
     else:
-<<<<<<< HEAD
-        await update.message.reply_text(message_texts["not_subscribed"])
-    return START
-=======
         await update.message.reply_text(message_texts[lang]["not_subscribed"])
->>>>>>> 96ea46a8
 
 
 # Handler for /force_refresh command
